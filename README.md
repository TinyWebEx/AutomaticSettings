--- conflicted
+++ resolved
@@ -217,11 +217,7 @@
 
 In the file [`css/photonOptions.css`], there is a style for a Firefox/[Photon](https://design.firefox.com/photon/)-style appearance of the settings.
 
-<<<<<<< HEAD
-To be able se the CSS file, you need to include the `common.css` from [`CommonCss`](https://github.com/TinyWebEx/CommonCss).
-=======
 To be able to use the CSS file, you need to include the `common.css` from [`CommonCss`](https://github.com/TinyWebEx/CommonCss).
->>>>>>> 848ebef0
 
 Here is the corresponding HTML, if you want to use it:
 ```html
