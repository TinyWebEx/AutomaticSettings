--- conflicted
+++ resolved
@@ -53,10 +53,7 @@
  * @param {Object} optionValue the value of the changed option
  * @param {string} option the name of the option that has been changed
  * @param {Event} event the event (input or change) that triggered saving
-<<<<<<< HEAD
  *                      (may not always be defined, e.g. when loading)
-=======
->>>>>>> fe544f93
  * @return {Promise} optionally, to use await
  */
 
@@ -117,7 +114,6 @@
  * @function
  * @param  {string} [option]
  * @param  {Object} [optionValue] will be automatically retrieved, if not given
-<<<<<<< HEAD
  * @param {Event} [event] the event (input or change) that triggered saving
  * @returns {Promise}
  * @see {@link saveTrigger}
@@ -128,13 +124,6 @@
         event = {};
     }
 
-=======
- * @param {Event} event the event (input or change) that triggered saving
- * @returns {Promise}
- * @see {@link saveTrigger}
- */
-export async function runSaveTrigger(option, optionValue, event) {
->>>>>>> fe544f93
     if (option === undefined) {
         console.info("run all save triggers");
 
