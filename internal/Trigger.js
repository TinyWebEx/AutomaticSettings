/**
 * Load, save and apply options to HTML options page.
 *
 * @public
 * @module AutomaticSettings/Trigger
 */

// common modules
import * as HtmlMod from "./HtmlModification.js";
import * as OptionsModel from "./OptionsModel.js";

/**
 * Denotes a result if no triggers have been executed.
 *
 * @package
 * @var {Symbol} NO_TRIGGERS_EXECUTED
 */
export const NO_TRIGGERS_EXECUTED = Symbol("noTriggersExecuted");

/**
 * Denotes a result if the override says saving/loading should be continued.
 *
 * @package
 * @var {Symbol} CONTINUE_RESULT
 */
export const CONTINUE_RESULT = Symbol("continueWithResult");

/**
 * Denotes to run all the currently registered save trigger.
 *
 * These do not include the triggers that override the save functions.
 *
 * @public
 * @var {Symbol} RUN_ALL_SAFE_TRIGGER
 */
const RUN_ALL_SAVE_TRIGGER = Symbol("runAllSafeTrigger");

const triggers = {
    onSave: [],
    overrideSave: [],
    overrideLoad: [],
    onChange: [],
    onUpdate: [],
    onBeforeLoad: [],
    onAfterLoad: []
};

/**
 * Trigger to run when an option is saved.
 *
 * @async
 * @callback saveTrigger
 * @param {Object} optionValue the value of the changed option
 * @param {string} option the name of the option that has been changed
 * @param {Event} event the event (input or change) that triggered saving
 *                      (may not always be defined, e.g. when loading)
 * @return {Promise} optionally, to use await
 */

/**
 * Trigger to run when saving is overwritten.
 *
 * You can call {@link overrideContinue()} at the end and return it's
 * return value (in a Promise), if you want to continue saving some data.
 * Otherwise you need to save all the data by yourself.
 *
 * @async
 * @callback overrideSave
 * @param {Object} param
 * @param {Object} param.optionValue the value of the changed option
 * @param {string} param.option the name of the option that has been changed
 * @param {Array} param.saveTriggerValues all values returned by potentially
 *                                          previously run save triggers
 * @param {Event} param.event the event (input or change) that triggered saving
 * @returns {Promise} recommend
 * @throws {Error} if saving e.g. fails, this will automatically trigger a generic
 *                  error to be shown in the UI
 */

/**
 * Trigger to run when loading is overwritten.
 *
 * You can call {@link overrideContinue()} at the end and return it's
 * return value (in a Promise), if you want to continue loading some data.
 * Otherwise you need to load all the data by yourself and apply it to the
 * HTML file.
 * Note: You should avoid using this together with option groups. Manually
 * handling them can be complex, because e.g. this function may be called
 * multiple times.
 *
 * @async
 * @callback overrideLoad
 * @param {Object} param
 * @param {Object} param.optionValue the value of the option to be loaded
 * @param {string} param.option the name of the option that has been changed
 * @param {HTMLElement} param.elOption where the data is supposed to be loaded
 *                     into
 * @param {Object} param.optionValues result of a storage.[…].get call, which
 *                  contains the values that should be applied to the file
 *                  Please prefer "optionValue" instead of this, as this may not
 *                  always contain a value here.
 * @returns {Promise} recommend
 * @throws {Error}
 */

/**
 * Executes special handling for applying certain settings.
 *
 * E.g. when a setting is saved, it executes to apply some options live, so the
 * user immediately sees the change or the change is immediately applied.
 * If no parameters are passed, this gets and applies all options.
 *
 * @protected
 * @function
 * @param  {string} [option]
 * @param  {Object} [optionValue] will be automatically retrieved, if not given
 * @param {Event} [event] the event (input or change) that triggered saving
 * @returns {Promise}
 * @see {@link saveTrigger}
 */
export async function runSaveTrigger(option, optionValue, event = {}) {
<<<<<<< HEAD
    // create object in case event is empty
    if (!event) {
        event = {};
    }
=======
    // default event parameter to empty object
    event = event || {};
>>>>>>> afd0441e

    if (option === undefined) {
        console.info("run all save triggers");

        const promises = [];
        for (const trigger of triggers.onSave) {
            const option = trigger.option;
            const optionValue = await OptionsModel.getOption(option);

            promises.push(trigger.triggerFunc(optionValue, option, event));
        }
        return Promise.all(promises);
    }

    // get option value, if needed
    if (optionValue === undefined) {
        optionValue = await OptionsModel.getOption(option);
    }

    console.info("runSaveTrigger:", option, optionValue, event);

    // run all registered triggers for that option
    const promises = [];
    for (const trigger of triggers.onSave.filter((trigger) => trigger.option === option)) {
        promises.push(trigger.triggerFunc(optionValue, option, event));
    }
    return Promise.all(promises);
}

/**
 * Executes special handling for applying certain settings.
 *
 * E.g. when a setting is saved, it executes to apply some options live, so the
 * user immediately sees the change or the change is immediately applied.
 * If no parameters are passed, this gets and applies all options.
 *
 * @protected
 * @function
 * @param  {string} option
 * @param  {Object} optionValue
 * @param  {Array} saveTriggerValues value returned by potentially run safe triggers
 * @param {Event} [event] the event (input or change) that triggered saving
 * @returns {Promise}
 * @see {@link overrideSave}
 */
export async function runOverrideSave(option, optionValue, saveTriggerValues, event = {}) {
    // run all registered triggers for that option
    const allRegisteredOverrides = triggers.overrideSave.filter((trigger) => trigger.option === option);
    if (allRegisteredOverrides.length === 0) {
        return Promise.resolve(NO_TRIGGERS_EXECUTED);
    }

    console.info("runOverrideSave:", `${allRegisteredOverrides.length}x`, option, optionValue, saveTriggerValues, event);

    // default event parameter to empty object
    event = event || {};

    let lastPromise = Promise.resolve({
        option,
        optionValue,
        saveTriggerValues,
        event
    });

    for (const trigger of allRegisteredOverrides) {
        lastPromise = await lastPromise.then(trigger.triggerFunc);
    }
    return lastPromise;
}

/**
 * Call this and return the return value if you want to continue saving or
 * loading some data in the {@link overrideSave} or {@link overrideLoad}
 * trigger at the end.
 *
 * If you return any other value, it is expected that you saved all the data
 * on your own.
 *
 * @public
 * @function
 * @param  {Object} [optionValue] if omitted, the original option value will be used
 * @param  {string} [option] if omitted, the current option name wil be used
 * @param  {HTMLElement} [elOption] overwrite HTML element to modify, only
 *                                  possible when this is called from a load
 *                                  overwrite trigger.
 * @returns {Object}
 */
function overrideContinue(optionValue, option, elOption) {
    return {
        command: CONTINUE_RESULT,
        data: {
            option,
            optionValue,
            elOption
        }
    };
}

/**
* Executes special handling for loading/applying certain settings.
*
* @protected
* @function
* @param  {string} option
* @param  {Object} optionValue
* @param {HTMLElement} elOption where the data is supposed to be loaded
*                     into
* @param {Object} optionValues result of a storage.[…].get call, which
*                  contains the values that should be applied to the file
* @returns {Promise}
* @see {@link overrideSave}
*/
export async function runOverrideLoad(option, optionValue, elOption, optionValues) {
    // run all registered triggers for that option
    const allRegisteredOverrides = triggers.overrideLoad.filter((trigger) => trigger.option === option);
    if (allRegisteredOverrides.length === 0) {
        return Promise.resolve(NO_TRIGGERS_EXECUTED);
    }

    console.info("runOverrideLoad:", `${allRegisteredOverrides.length}x`, option, optionValue);

    let lastPromise = Promise.resolve({
        option,
        optionValue,
        elOption,
        optionValues
    });

    for (const trigger of allRegisteredOverrides) {
        lastPromise = await lastPromise.then(trigger.triggerFunc);
    }
    return lastPromise;
}

/**
 * Trigger to run when "trigger-on-update" is set.
 *
 * This triggers when the value has been changed in any way.
 * Internally this binds to the "input" event.
 *
 * @async
 * @callback onUpdateTrigger
 * @param {any} optionValue the value of the changed option
 * @param {string} option the name of the option that has been changed
 * @param {Event} event the original event
 * @return {Promise} optionally, to use await
 */

/**
 * Trigger to run when "trigger-on-change" is set.
 *
 * @async
 * @callback onChangeTrigger
 * @param {any} optionValue the value of the changed option
 * @param {string} option the name of the option that has been changed
 * @param {Event} event the original event
 * @return {Promise} optionally, to use await
 */

/**
 * Triggered by "trigger-on-…" classes.
 *
 * Can be used to do do some stuff per option, but do not save the option in
 * contrast to when {@link applyOptionLive()} is usually called.
 * It either runs {@link onUpdateTrigger} or {@link onChangeTrigger}.
 *
 * @protected
 * @function
 * @param  {Event} event
 * @returns {void}
 * @throws {TypeError}
 */
export function runHtmlEventTrigger(event) {
    const elOption = event.target;

    const [option, optionValue] = HtmlMod.getIdAndOptionsFromElement(elOption);

    // get trigger type by event type
    let triggerType;
    switch (event.type) {
    case "input":
        triggerType = "onUpdate";
        break;
    case "change":
        triggerType = "onChange";
        break;
    default:
        throw new TypeError("invalid event type attached");
    }

    // run all registered triggers for that option
    const promises = [];
    for (const trigger of triggers[triggerType].filter((trigger) => trigger.option === option)) {
        promises.push(trigger.triggerFunc(optionValue, option, event));
    }
    return Promise.all(promises);
}

/**
 * Trigger that runs before new options are loaded.
 *
 * This trigger is executed before the options are loaded. You can e.g. use it to
 * reset some display styles that may have been changed by one of your other
 * callbacks, as this is e.g. also called when the user manually resets the options.
 * (i.e. they are reloaded then).
 *
 * @async
 * @callback beforeLoadTrigger
 * @return {Promise} optionally, to use await
 */

/**
 * Trigger that runs after new options have been loaded.
 *
 * This trigger is executed after the options have been loaded.
 *
 * @async
 * @callback afterLoadTrigger
 * @return {Promise} optionally, to use await
 */

/**
 * Exeutes the trigger that runs before the settings options are (re)loaded.
 *
 * @protected
 * @function
 * @returns {Promise}
 * @see {@link beforeLoadTrigger}
 */
export function runBeforeLoadTrigger() {
    console.info("runBeforeLoadTrigger");

    // run all registered triggers for that option
    const promises = [];
    for (const trigger of triggers.onBeforeLoad) {
        promises.push(trigger.triggerFunc());
    }
    return Promise.all(promises);
}

/**
 * Exeutes the trigger that runs after the settings options have been (re)loaded.
 *
 * @protected
 * @function
 * @returns {Promise}
 * @see {@link afterLoadTrigger}
 */
export function runAfterLoadTrigger() {
    console.info("runAfterLoadTrigger");

    // run all registered triggers for that option
    const promises = [];
    for (const trigger of triggers.onAfterLoad) {
        promises.push(trigger.triggerFunc());
    }
    return Promise.all(promises);
}

/**
 * Registers a trigger of any type.
 *
 * @private
 * @function
 * @param  {string} triggerType
 * @param  {string} optionTrigger
 * @param  {function} callback
 * @returns {void}
 */
function registerTrigger(triggerType, optionTrigger, callback) {
    triggers[triggerType].push({
        option: optionTrigger,
        triggerFunc: callback
    });
}

/**
 * Registers a save trigger.
 *
 * The trigger get the values (optionValue, option) passed as parameters.
 * See {@link saveTrigger} for details.
 *
 * @public
 * @function
 * @param  {string} optionTrigger
 * @param  {saveTrigger} callback
 * @returns {void}
 */
function registerSave(optionTrigger, callback) {
    registerTrigger("onSave", optionTrigger, callback);
}

/**
 * Registers an update trigger.
 *
 * This trigger is executed, when the option value is updated by the user, and thus, usually
 * saved. However, it does not get the new value yet.
 * The trigger get the values (optionValue, option, event) passed as parameters.
 *
 * @public
 * @function
 * @param  {string} optionTrigger
 * @param  {onUpdateTrigger} callback
 * @returns {void}
 */
function registerUpdate(optionTrigger, callback) {
    registerTrigger("onUpdate", optionTrigger, callback);
}

/**
 * Registers an change trigger.
 *
 * This trigger is executed, when the option value is changed by the user, but not
 * (necessarily) saved. Internally, it binds to the "input" event.
 *
 * @public
 * @function
 * @param  {string} optionTrigger
 * @param  {onChangeTrigger} callback
 * @returns {void}
 */
function registerChange(optionTrigger, callback) {
    registerTrigger("onChange", optionTrigger, callback);
}

/**
 * Registers a save trigger for special handling when saving an option.
 *
 * The trigger get the values (optionValue, option) passed as parameters.
 * See {@link overrideSave} for details.
 * Usually there should only be one of these triggers.
 *
 * @public
 * @function
 * @param  {string} optionTrigger
 * @param  {overrideSave} callback
 * @returns {void}
 */
function addCustomSaveOverride(optionTrigger, callback) {
    registerTrigger("overrideSave", optionTrigger, callback);
}

/**
 * Registers a load trigger for special handling when loading an option.
 *
 * The trigger get the values (optionValue, option, …) passed as parameters.
 * See {@link overrideLoad} for details.
 * Usually there should only be one of these triggers.
 *
 * @public
 * @function
 * @param  {string} optionTrigger
 * @param  {overrideLoad} callback
 * @returns {void}
 */
function addCustomLoadOverride(optionTrigger, callback) {
    registerTrigger("overrideLoad", optionTrigger, callback);
}

/**
 * Registers an beforeLoad trigger.
 *
 * This trigger is executed before the options are loaded. You can e.g. use it to
 * reset some display styles that may have been changed by one of your other
 * callbacks, as this is e.g. also called when the user manually resets the options.
 * (i.e. they are reloaded then).
 *
 * @public
 * @function
 * @param  {beforeLoadTrigger} callback
 * @returns {void}
 */
function registerBeforeLoad(callback) {
    triggers.onBeforeLoad.push({
        triggerFunc: callback
    });
}

/**
 * Registers an afterLoad trigger.
 *
 * This trigger is executed after the options have been loaded.
 * You can pass the special option {@link RUN_ALL_SAFE_TRIGGER} to this to register
 * a trigger for all the triggers registered via {@link registerSave}.
 * This is a common scenario when you modify your GUI in the save triggers and want
 * it to be up-to-date/displayed correctly when the options page is first opened/the
 * options are loaded.
 *
 * @public
 * @function
 * @param  {afterLoadTrigger|RUN_ALL_SAFE_TRIGGER} callback
 * @returns {void}
 */
function registerAfterLoad(callback) {
    if (callback === RUN_ALL_SAVE_TRIGGER) {
        callback = runSaveTrigger;
    }

    triggers.onAfterLoad.push({
        triggerFunc: callback
    });
}

/**
 * Reset all registered triggers/callbacks.
 *
 * @public
 * @function
 * @returns {void}
 */
function unregisterAll() {
    triggers.onSave = [];
    triggers.overrideSave = [];
    triggers.overrideLoad = [];
    triggers.onChange = [];
    triggers.onUpdate = [];
    triggers.onBeforeLoad = [];
    triggers.onAfterLoad = [];
}

// export @public functions to be used as a public API as defaults
export default {
    RUN_ALL_SAVE_TRIGGER,
    overrideContinue,
    registerTrigger,
    registerSave,
    addCustomSaveOverride,
    addCustomLoadOverride,
    registerUpdate,
    registerChange,
    registerBeforeLoad,
    registerAfterLoad,
    unregisterAll
};<|MERGE_RESOLUTION|>--- conflicted
+++ resolved
@@ -119,15 +119,8 @@
  * @see {@link saveTrigger}
  */
 export async function runSaveTrigger(option, optionValue, event = {}) {
-<<<<<<< HEAD
     // create object in case event is empty
-    if (!event) {
-        event = {};
-    }
-=======
-    // default event parameter to empty object
     event = event || {};
->>>>>>> afd0441e
 
     if (option === undefined) {
         console.info("run all save triggers");
