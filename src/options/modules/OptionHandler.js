--- conflicted
+++ resolved
@@ -1,13 +1,9 @@
-<<<<<<< HEAD
-import {MESSAGE_LEVEL} from "/common/modules/data/MessageLevel.js";
-=======
 /**
  * Load, save and apply options to HTML options page.
  *
  * @module OptionHandler
  */
 import {MESSAGE_LEVEL} from "/common/modules/MessageLevel.js";
->>>>>>> 4491b3f5
 
 import * as Logger from "/common/modules/Logger.js";
 import * as AddonSettings from "/common/modules/AddonSettings.js";
